# Changelog

All notable changes to this project will be documented in this file.

The format is based on [Keep a Changelog](https://keepachangelog.com/en/1.0.0/),
and this project adheres to [Semantic Versioning](https://semver.org/spec/v2.0.0.html).


## Unreleased

### Added

* Added crease handling to catmull-clark subdivision scheme.
* Added Python 3.9 support

### Changed

### Removed


## [1.3.0] 2021-03-26

### Added

* Added a `invert` and `inverted` method `compas.geometry.Vector`.
* Added unetary `__neg__` operator for `compas.geometry.Vector`.
* Added `compas.robots.Configuration`, moved from `compas_fab`.

### Changed

* Fixed rhino packages installation to remove duplicates

### Removed


## [1.2.1] 2021-03-19

### Added

### Changed

### Removed

* Fixed API removals from 1.0.0 -> 1.2.0


## [1.2.0] 2021-03-18

### Added

* Added `divide_polyline`, `divide_polyline_by_length`, `Polyline.split_at_corners` and `Polyline.tangent_at_point_on_polyline`.
* Added the magic method `__str__` to `compas.geoemetry.Transformation`.
* Added `redraw` flag to the `compas_rhino` methods `delete_object`, `delete_objects` and `purge_objects`.
* Added the `__eq__` method for `compas.geometry.Circle` and `compas.geometry.Line`.
* Added support for Pylance through static API definitions.
* Added `halfedge_strip` method to `compas.datastructures.HalfEdge`.

### Changed

* Fixed bug where mimic joints were considered configurable.
<<<<<<< HEAD
* Fixed box scaling.
=======
* Fixed bug where `!=` gave incorrect results in Rhino for some compas objects.
* Fixed bug where `compas_rhino.BaseArtist.redraw` did not trigger a redraw.
* Fixed minor bugs in `compas.geometry.Polyline` and `compas.geometry.Polygon`.
* Fixed very minor bugs in `compas.geometry.Frame` and `compas.geometry.Quaternion`.
* Fixed bug in `compas_rhino.objects.MeshObject.modify`.
* Fixed bug in `compas_rhino.objects.MeshObject.modify_vertices`.
* Fixed bug in `compas_rhino.objects.MeshObject.modify_edges`.
* Fixed bug in `compas_rhino.objects.MeshObject.modify_faces`.
* Fixed bug in `compas_rhino.objects.VolMeshObject.modify`.
* Fixed bug in `compas_rhino.objects.VolMeshObject.modify_vertices`.
* Fixed bug in `compas_rhino.objects.VolMeshObject.modify_edges`.
* Fixed bug in `compas_rhino.objects.VolMeshObject.modify_faces`.
* Fixed bug in `compas_rhino.objects.NetworkObject.modify`.
* Fixed bug in `compas_rhino.objects.NetworkObject.modify_vertices`.
* Fixed bug in `compas_rhino.objects.NetworkObject.modify_edges`.
* Changed `compas_rhino.objects.inspect` to `compas_rhino.objects.inspectors`.
* Changed `compas_rhino.objects.select` to `compas_rhino.objects._select`.
* Changed `compas_rhino.objects.modify` to `compas_rhino.objects._modify`.
>>>>>>> e3fe84a6

### Removed


## [1.1.0] 2021-02-12

### Added

* Added `RobotModel.remove_link`, `RobotModel.remove_joint`, `RobotModel.to_urdf_string`, and `RobotModel.ensure_geometry`.
* Added Blender Python-example to the documentation section: Tutorials -> Robots
* Added `compas_blender.unload_modules`.
* Added `after_rhino_install` and `after_rhino_uninstall` pluggable interfaces to extend the install/uninstall with arbitrary steps.

### Changed

* Fixed bug in parameter list of function `mesh_bounding_box` bound as method `Mesh.bounding_box`.
* Fixed bug in `RobotModel/RobotModelArtist.update` which raised an error when the geometry had not been loaded.
* Changed exception type when subdivide scheme argument is incorrect on `mesh_subdivide`.
* The `compas_rhino.artist.RobotModelArtist` functions `draw_visual` and `draw_collision` now return list of newly created Rhino object guids.
* Added ability of `RobotModel.add_link` to accept primitives in addition to meshes.
* Fixed bug regarding the computation of `Joint.current_origin`.
* Fixed bug regarding a repeated call to `RobotModel.add_joint`.
* Fixed bug in `compas_blender.RobotModelArtist.update`.
* Fixed bug in `compas.datastructures.mesh_slice_plane`.
* Fixed bug where initialising a `compas_blender.artists.Robotmodelartist` would create a new collection for each mesh and then also not put the mesh iton the created collection. 
* Changed the initialisation of `compas_blender.artists.Robotmodelartist` to include a `collection`-parameter instead of a `layer`-parameter to be more consistent with Blender's nomenclature. 
* Used a utility function from `compas_blender.utilities` to create the collection if none exists instead of using a new call to a bpy-method. 

### Removed


## [1.0.0] 2021-01-18

### Added

* Added `compas.datastructures.mesh.trimesh_samplepoints_numpy`.

### Changed

* Fix Rhino7 Mac installation path
* Separate `compas.robots.Joint.origin` into the static parent-relative `origin` and the dynamic world-relative `current_origin`.
* Separate `compas.robots.Joint.axis` into the static parent-relative `axis` and the dynamic world-relative `current_axis`.
* Fixed support to convert back and forth between `compas.datastructures.Graph` and NetworkX `DiGraph`.

### Removed


## [0.19.3] 2020-12-17

### Added

### Changed

### Removed


## [0.19.2] 2020-12-17

### Added

### Changed

* Changed `compas._os.prepare_environment` to prepend environment paths (fixes problem with RPC on windows).

### Removed


## [0.19.1] 2020-12-10

### Added

### Changed

* Fix bug in `compas.datastructures.AttributesView`.

### Removed


## [0.19.0] 2020-12-09

### Added

* Added `is_osx`.

### Changed

* Fix default namespace handling in URDF documents.
* Allow custom/unknown attributes in URDF `Dynamics` element.
* Moved os functions from `compas` to `compas._os`.
* Fixed bug in `is_linux`.
* Changed `is_windows` to work for CPython and IronPython.
* Changed `compas._os` functions to use `is_windows`, `is_mono`, `is_osx`.
* Changed IronPython checks to `compas.IPY` instead of `compas.is_ironpython`.
* Fixed data serialisation in `compas.datastructures.HalfFace`.

### Removed

* Removed all implementations of `draw_collection`.


## [0.18.1] 2020-12-01

### Added

* Added URDF and XML writers.
* Added `compas.robots.RobotModel.to_urdf_file`.
* Added `compas.files.URDF.from_robot`.

### Changed

* Changed implementation of `Mesh.vertices_on_boundaries` to account for special cases.
* Changed `Mesh.edges_on_boundaries` corresponding to `Mesh.vertices_on_boundaries`.
* Changed `Mesh.faces_on_boundaries` corresponding to `Mesh.vertices_on_boundaries`.
* Changed `Mesh.vertices_on_boundary` to return vertices of longest boundary.
* Changed `Mesh.edges_on_boundary` to return edges of longest boundary.
* Changed `Mesh.faces_on_boundary` to return faces of longest boundary.
* Fixed default value for `compas.robots.Axis`.
* Changed surface to mesh conversion to include cleanup and filter functions, and use the outer loop of all brep faces.

### Removed


## [0.18.0] 2020-11-24

### Added

* Added `remap_values` to `compas_utilities`.
* Added `compas.datastructures.mesh_slice_plane`.
* Added `compas.json_dump`, `compas.json_dumps`, `compas.json_load`, `compas.json_loads`.

### Changed

* Fixed bug in `compas.datastructures.Network.delete_node`.
* Fixed bug in `compas.datastructures.Network.delete_edge`.
* Fixed bug in select functions for individual objects in `compas_rhino.utilities`.
* Fixed bug in `compas.datastructures.mesh_merge_faces`.
* changed base of `compas.geometry.Transformation` to `compas.base.Base`.

### Removed

* Removed `compas.datastructures.mesh_cut_by_plane`.

## [0.17.3] 2020-11-20

### Added

### Changed

* Fixed bug in `compas.geometry.is_coplanar`.
* Fixed bug in `compas.datastructures.mesh_merg_faces`.
* Fixed bug in `compas.robots.RobotModel.add_link`.
* Fixed bug in `compas.datastructures.Volmesh.cell_to_mesh`.

### Removed


## [0.17.2] 2020-11-04

### Added

### Changed

* Fixed bug in `__getstate__`, `__setstate__` of `compas.base.Base`.
* Fixed bug in `compas_rhino.artists.MeshArtist` and `compas_rhino.artists.NetworkArtist`.
* Changed length and force constraints of DR to optional parameters.
* Removed `ABCMeta` from the list of base classes of several objects in compas.

### Removed


## [0.17.1] 2020-10-28

### Added

* Added `compas_rhino.artists.BoxArtist.draw_collection`.
* Added option to show/hide vertices, edges, and faces in `compas_rhino.artists.CapsuleArtist.draw`.
* Added option to show/hide vertices, edges, and faces in `compas_rhino.artists.ConeArtist.draw`.
* Added option to show/hide vertices, edges, and faces in `compas_rhino.artists.CylinderArtist.draw`.
* Added option to show/hide vertices, edges, and faces in `compas_rhino.artists.PolyhedronArtist.draw`.
* Added option to show/hide vertices, edges, and faces in `compas_rhino.artists.SphereArtist.draw`.
* Added option to show/hide vertices, edges, and faces in `compas_rhino.artists.TorusArtist.draw`.
* Added option to show/hide vertices, edges, and faces in `compas_rhino.artists.PolygonArtist.draw`.
* Added option to show/hide vertices, edges, and faces in `compas_rhino.artists.PolylineArtist.draw`.
* Added option to show/hide vertices, edges, and faces in `compas_rhino.artists.VectorArtist.draw`.

### Changed

* Changed implementation of `compas_rhino.artists.BoxArtist.draw`.
* Fixed bug in `compas.geometry.Capsule`.
* Fixed bug in `compas.geometry.Cone`.
* Changed `compas_rhino.draw_mesh` to support Ngons if available.
* Fixed bug in polyhedron data.

### Removed

* Removed `compas_rhino.artists.PointArtist.draw_collection`.
* Removed `compas_rhino.artists.CircleArtist.draw_collection`.
* Removed `compas_rhino.artists.LineArtist.draw_collection`.

## [0.16.9] 2020-10-21

### Added

* Added binary STL writer.
* Added constructor `from_euler_angles` to `compas.geometry.Transformation`.
* Added method for adding objects from a list to `compas_plotters.GeometryPlotter`.
* Added `compas_rhino.artists.BoxArtist`.
* Added `compas_rhino.artists.CapsuleArtist`.
* Added `compas.geometry.Polyhedron.from_halfspaces` and `compas.geometry.Polyhedron.from_planes`.
* Added `compas.geometry.is_point_behind_plane` and `compas.geometry.is_point_in_polyhedron`.
* Added `centroid` and `bounding_box` properties to `compas.geometry.Pointcloud`.
* Added `edges` property to `compas.geometry.Box`.
* Added `edges` property to `compas.geometry.Polyhedron`.
* Added `compas.datastructures.network_smooth_centroid`.

### Changed

* Fixed bug in handling of keys in edge attribute functions of `compas.datastructures.Halfedge`.
* Fixed bug in `compas.geometry.Polygon.lines`.
* Fixed bug in `compas.geometry.Polyline.lines`.
* Changed `compas.geometry.Shape.to_vertices_and_faces` to `abstractmethod`.
* Fixed bug in magic methods of `compas.geometry.Box`.
* Fixed bug in `compas.geometry.Box.contains`.
* Fixed bug in `delete_vertex` and `delete_face` in `compas.datastructures.Halfedge`.
* Fixed bug in `delete_node` of `compas.datastructures.Graph`.
* Fixed bug in `summary` method of `compas.datastructures.Graph` and `compas.datastructures.Halfedge`.

### Removed


## [0.16.8] 2020-10-14

### Added

* Added `RobotModelArtist` to `compas_rhino`, `compas_ghpython` and `compas_blender`.
* Added `ToolModel`.
* Added `compas.geometry.Pointcloud`.
* Added `compas.utilities.grouper`.
* Added `PolygonArtist`, `PolylineArtist` to `GeometryPlotter`.

### Changed

* `Mesh` takes name of `Shape` in `Mesh.from_shape`.
* Fixed `zoom_extents` of `GeometryPlotter`.

### Removed

* Removed `SegmentArtist` from `compas_plotters`.

## [0.16.7] 2020-10-06

### Added

* Added functionality to the RPC service to automatically reload modules if a change is detected.

### Changed

### Removed


## [0.16.6] 2020-09-30

### Added

* Added `compas_plotters.geometryplotter.GeometryPlotter` for COMPAS geometry objects.

### Changed

* Changed `compas.base.Base.dtype` to property.
* Changed JSON schema to draft 7.
* Changed version processing to `distutils.version.LooseVersion`.

### Removed


## [0.16.5] 2020-09-26

### Added

* Added tests for halfedge data schemas.

### Changed

* Fixed RGB color processing in `compas.utilities.color_to_colordict`.
* Fixed Blender object and dat amanagement to avoid `malloc` problems.
* Updated Blender data structure artists.
* Changed Blender unused data clearing to also clear collections.
* Fixed JSON data validation of base COMPAS object.

### Removed


## [0.16.4] 2020-09-24

### Added

### Changed

* Fixed bug in `compas.geometry.Box.vertices`.

### Removed


## [0.16.3] 2020-09-23

### Added

* Added abstract `DATASCHEMA` to `compas.base.Base`.
* Added abstract `JSONSCHEMA` to `compas.base.Base`.
* Added `validate_data` to `compas.base.Base`.
* Added `validate_json` to `compas.base.Base`.
* Added implementation of `DATASCHEMA` to `compas.datastructures.Halfedge`.
* Added implementation of `JSONSCHEMA` to `compas.datastructures.Halfedge`.
* Added `NodeAttributeView`.
* Added implementation of `DATASCHEMA` to `compas.datastructures.Graph`.
* Added implementation of `JSONSCHEMA` to `compas.datastructures.Graph`.
* Added `compas.rpc.Proxy.restart_server`.
* Added `compas_rhino.objects.NetworkObject`.
* Added constructors `from_matrix` and `from_rotation` to `compas.geometry.Quaternion`.
* Added `draw_collection` methods to Grasshopper artists.

### Changed

* Updated naming conventions in `compas.datastructures.HalfFace` and `compas.datastructures.VolMesh`
* Moved `compas.datastructures.Datastructure` to `compas.datastructures.datastructure`.
* Changed base class of `compas.datastructures.Datastructure` to `compas.base.Base`.
* Changed `from_json` to `to_json` of meshes to use encoders and decoders.
* Moved `MutableMapping` to `compas.datastructures._mutablemapping`.
* Moved attribute views to `compas.datastructure.attributes`.

### Removed

* Removed `from_json`, `to_json`, `to_data`, `copy`, `transformed` from primitives, defaulting to the base implementation in `compas.geometry.Primitive`.
* Removed `from_json`, `to_json`, `to_data`, `copy`, `__str__`, from datastructures, defaulting to the base implementation in `compas.datastructure.Datastructure`.

## [0.16.2] 2020-08-06

### Added

* Added plugin system based on decorators: `compas.plugins.pluggable` & `compas.plugins.plugin`.
* Added `compas_rhino` implementation of the boolean operation pluggable interfaces (union/difference/intersection).
* Added `compas.datastructures.Mesh.transform_numpy`.
* Added `PluginNotInstalledError`.
* Added `compas.geometry.booleans`.
* Added tolerance parameter to angle functions.
* Added support for Rhino 7 in install/uninstall routines.
* Added install/uninstall for Rhino plugins (with support for Rhino 7).
* Added base class for all COMPAS objects `compas.base.Base`.
* Added base class for all Rhino objects representing COMPAS objects `compas_rhino.objects.Object`.
* Added mesh object representing COMPAS meshes in Rhino `compas_rhino.objects.MeshObject`.
* Added the methods `to_data` and `from_data` to `compas.robots.RobotModel`.

### Changed

* Restructure and reorganize volmesh datastructure
* Fixed scaling bug in `compas.geometry.Sphere`
* Fixed bug in `compas.datastructures.Mesh.add_vertex`.
* Fixed performance issue affecting IronPython when iterating over vertices and their attributes.
* Changed return value of drawing functions of `compas_rhino.artists.MeshArtist` to list of GUID.
* Changed return value of drawing functions of `compas_rhino.artists.NetworkArtist` to list of GUID.
* Moved "inspectors" to `compas_rhino.objects`.
* Moved "modifiers" to `compas_rhino.objects`.
* Connection attempts can now be set for `compas.Proxy.start_server` using the
  attribute `Proxy.max_conn_attempts`.
* `Scale.from_factors` can now be created from anchor frame.
* Changed vertex reading of PLY files to include all property information.

### Removed

* Removed CGAL based boolean implementations.
* Removed artist mixins from `compas_rhino`.
* Removed `clear_` functions from `compas_rhino.artists.MeshArtist`.
* Removed `clear_` functions from `compas_rhino.artists.NetworkArtist`.
* Removed `to_data`, `from_data` from `compas_rhino.artists`.
* Removed `compas_rhino.artists.BoxArtist` stub.
* Removed references to "edge" dict from `compas.datastructures.VolMesh`.

## [0.16.1] 2020-06-08

### Added

### Changed

* Fixed scaling bug in `compas.geometry.Sphere`

### Removed

## [0.16.0] 2020-06-05

### Added

* Added `compas_rhino.geometry.RhinoVector`.
* Added basic mesh cutting (`compas.datastructures.Mesh.cut()`).
* Added `compas.datastructures.Mesh.join(other)`.
* Added `compas.geometry.argmin` and `compas.geometry.argmax`.
* Added STL witer.
* Added `compas.datastructures.Mesh.to_stl`.
* Added `unweld` option to obj writing.

### Changed

* Fixed bug in `FaceAttributeView.__get_item__`: access to default was tried before attrs.
* Fixed bug in `EdgeAttributeView.__get_item__`: access to default was tried before attrs.
* Changed `VertexAttributeView.__get_item__` to follow access logic of `FaceAttributeView`.
* Fixed bug in `draw_edges` in `compas_rhino`'s `EdgeArtist`.
* Fixed bug in `draw_edges` in `compas_ghpython`'s `EdgeArtist`.
* Fixed bug in ``compas_rhino.geometry.RhinoSurface.brep_to_compas``.
* Fixed bug in ``compas.geometry.Box.from_bounding_box``
* Fixed bug in ``compas.geometry.Box.from_width_height_depth``
* Fixed inconsistencies in ``compas.geometry._transformations``.
* Renamed ``compas.geometry.Frame.to_local_coords`` to ``compas.geometry.Frame.to_local_coordinates``
* Renamed ``compas.geometry.Frame.to_world_coords`` to ``compas.geometry.Frame.to_world_coordinates``
* Renamed ``compas.geometry.Transformation.change_basis`` to ``compas.geometry.Transformation.from_change_of_basis``
* Renamed ``compas.geometry.matrix_change_basis`` to ``compas.geometry.matrix_from_change_of_basis``
* Renamed ``compas.geometry.Projection.orthogonal`` to ``compas.geometry.Projection.from_plane`` and changed input params
* Renamed ``compas.geometry.Projection.parallel`` to ``compas.geometry.Projection.from_plane_and_direction`` and changed input params
* Renamed ``compas.geometry.Projection.perspective`` to ``compas.geometry.Projection.from_plane_and_point`` and changed input params
* Changed constructor of all ``compas.geometry.Transformation`` and derivatives. Preferred way of creating any ``compas.geometry.Transformation`` is with the classmethods ``from_*``
* Changed params (point, normal) into plane for ``compas.geometry.matrix_from_parallel_projection``, ``compas.geometry.matrix_from_orthogonal_projection`` and ``compas.geometry.matrix_from_perspective_projection``

### Removed

## [0.15.6] 2020-04-27

### Added

* Extended glTF support.
* Added classmethod `from_geometry` to `RhinoMesh`
* Added `intersection_sphere_line`
* Added `intersection_plane_circle`
* Added `tangent_points_to_circle_xy`
* Added basic OBJ file writing.
* Added `Mesh.to_obj`.

### Changed

* Fixed bug in `Box.from_bounding_box`.
* Updated Blender installation docs for latest release.
* Fixed `robot.forward_kinematics()` when requested for base link.
* Fixed bug in `to_compas` conversion of Rhino meshes.
* Fixed bug where `compas.geometry.Primitive` derived classes cannot be serialized by jsonpickle.

### Removed

## [0.15.5] 2020-03-29

### Added

* Added classmethod `from_geometry` to `RhinoMesh`.
* Added conversion to polygons to `BaseMesh`.
* Re-added length, divide, space methods of `RhinoCurve`.
* Added basic OFF file writing.
* Added basic PLY file writing.
* Added `Mesh.to_ply`.
* Added `Mesh.to_off`.

### Changed

* Fixed object naming in artists of `compas_ghpython`.
* Resizing of Rhino property form.
* Fixed orientation of `RhinoSurface` discretisation.
* Check for existence of object in Rhino purge functions.
* Fixed bug in mesh boundary functions.

### Removed


## [0.15.4] 2020-03-05

### Added

* Added algorithm for pulling points onto mesh.
* Added base ellipse class to geometry primitives.
* Added circle artist to plotters.
* Added mesh artist to plotters.
* Added ellipse artist to plotters.
* Added support for robot mimicking joints.

### Changed

* Fixed bugs in `compas_rhino.artists.NetworkArtist`.
* Add conda executable path to `compas_bootstrapper.py`.

### Removed


## [0.15.3] 2020-02-26

### Added

* Added optional class parameter to `RhinoMesh.to_compas`.
* Added max int key to serialisation of graph.

### Changed

* Changed name of base mesh implementation to `BaseMesh`.
* Changed name of base network implementation to `BaseNetwork`.
* Fixed bug in face finding function.

### Removed

* Removed optional requirements from setup file.
* Removed parameters from default polyhedron constructor.

## [0.15.2] 2020-02-20

### Added

### Changed

### Removed

## [0.15.1] 2020-02-16

### Added

* Added glTF support.
* Added graph and halfedge data structures.
* Added Rhino line geometry.
* Added Rhino plane geometry.

### Changed

* Fixed `compas_hpc` import problem.
* Split up topology part from geometry part for network and mesh.
* Split up network and mesh naming conventions.
* Reworked network face cycle finding.
* Updated mesh from lines.
* Updated network plotter in correspondence with network.
* Integrated mixin functionality and removed mixins.
* Meshes are now initially hidden in `compas_blender.artists.RobotModelArtist`.
* `compas_blender.artists.RobotModelArtist.draw_visual` and `compas_blender.artists.RobotModelArtist.draw_collision` now show those meshes.
* Renamed the method `draw_geometry` of `compas.robots.base_artist.RobotModelBaseArtist` to `create_geometry`.

### Removed

* Removed parallelization from network algorithms.
* Removed numba based dr implementations.

## [0.15.0] 2020-01-24

### Added

* Added `to_compas` to `compas_rhino.geometry.RhinoPoint`.
* Added `to_compas` to `compas_rhino.geometry.RhinoLine`.
* Added `to_compas` to `compas_rhino.geometry.RhinoCurve`.
* Added `to_compas` to `compas_rhino.geometry.RhinoMesh`.
* Added `brep_to_compas` to `compas_rhino.geometry.RhinoSurface`.
* Added `uv_to_compas` to `compas_rhino.geometry.RhinoSurface`.
* Added `heightfield_to_compas` to `compas_rhino.geometry.RhinoSurface`.
* Added `compas.datastructures.mesh_pull_points_numpy`.

### Changed

* Moved `compas_rhino.conduits` into `compas_rhino.artists`.
* Fixed bug in `compas.datastructures.Mesh.edges_where`.
* Fixed bug in `compas.datastructures.Mesh.faces_where`.
* Fixed bug in `compas.datastructures.Mesh.edge_attributes`.
* Fixed bug in `compas.datastructures.Mesh.face_attributes`.
* Fixed bug in `compas.datastructures.Mesh.edges`.
* Fixed bug in `compas.datastructures.Mesh.faces`.
* Fixed bug in `compas.datastructures.Mesh.offset`.

### Removed

* Removed deprecated `compas.geometry.xforms`.
* Removed deprecated `compas_rhino.helpers`.
* Removed `compas_rhino.constructors`.

## [0.14.0] 2020-01-21

### Added

* Added `compas.datastructures.mesh.Mesh.any_vertex`.
* Added `compas.datastructures.mesh.Mesh.any_face`.
* Added `compas.datastructures.mesh.Mesh.any_edge`.
* Added `compas.datastructures.mesh.Mesh.vertex_attribute`.
* Added `compas.datastructures.mesh.Mesh.vertex_attributes`.
* Added `compas.datastructures.mesh.Mesh.vertices_attribute`.
* Added `compas.datastructures.mesh.Mesh.vertices_attributes`.
* Added `compas.datastructures.mesh.Mesh.edge_attribute`.
* Added `compas.datastructures.mesh.Mesh.edge_attributes`.
* Added `compas.datastructures.mesh.Mesh.edges_attribute`.
* Added `compas.datastructures.mesh.Mesh.edges_attributes`.
* Added `compas.datastructures.mesh.Mesh.face_attribute`.
* Added `compas.datastructures.mesh.Mesh.face_attributes`.
* Added `compas.datastructures.mesh.Mesh.faces_attribute`.
* Added `compas.datastructures.mesh.Mesh.faces_attributes`.
* Added mutable attribute view for mesh vertex/face/edge attributes.

### Changed

* Default Mesh vertex, face, edge attributes are no longer copied and stored explicitly per vertex, face, edge, repesctively.
* Updating default attributes now only changes the corresponding default attribute dict.
* Updated `mesh_quads_to_triangles` to copy only customised face attributes onto newly created faces.
* Fixed bug in `compas.geometry.is_point_in_circle`.
* Fixed bug in `compas.geometry.is_polygon_convex`.
* Fixed bug in `compas.geometry.Polygon.is_convex`.
* Renamed `compas.datastructures.Mesh.has_vertex` to `compas.datastructures.Mesh.is_vertex`.
* Renamed `compas.datastructures.Mesh.has_face` to `compas.datastructures.Mesh.is_face`.
* Split `compas.datastructures.Mesh.has_edge` into `compas.datastructures.Mesh.is_edge` and `compas.datastructures.Mesh.is_halfedge`.

### Removed

* Removed `compas.datastructures.mesh.Mesh.get_any_vertex`.
* Removed `compas.datastructures.mesh.Mesh.get_any_face`.
* Removed `compas.datastructures.mesh.Mesh.get_any_edge`.
* Removed `compas.datastructures.mesh.Mesh.get_vertex_attribute`.
* Removed `compas.datastructures.mesh.Mesh.get_vertex_attributes`.
* Removed `compas.datastructures.mesh.Mesh.get_vertices_attribute`.
* Removed `compas.datastructures.mesh.Mesh.get_vertices_attributes`.
* Removed `compas.datastructures.mesh.Mesh.get_edge_attribute`.
* Removed `compas.datastructures.mesh.Mesh.get_edge_attributes`.
* Removed `compas.datastructures.mesh.Mesh.get_edges_attribute`.
* Removed `compas.datastructures.mesh.Mesh.get_edges_attributes`.
* Removed `compas.datastructures.mesh.Mesh.get_face_attribute`.
* Removed `compas.datastructures.mesh.Mesh.get_face_attributes`.
* Removed `compas.datastructures.mesh.Mesh.get_faces_attribute`.
* Removed `compas.datastructures.mesh.Mesh.get_faces_attributes`.
* Removed `compas.datastructures.mesh.Mesh.set_vertex_attribute`.
* Removed `compas.datastructures.mesh.Mesh.set_vertex_attributes`.
* Removed `compas.datastructures.mesh.Mesh.set_vertices_attribute`.
* Removed `compas.datastructures.mesh.Mesh.set_vertices_attributes`.
* Removed `compas.datastructures.mesh.Mesh.set_edge_attribute`.
* Removed `compas.datastructures.mesh.Mesh.set_edge_attributes`.
* Removed `compas.datastructures.mesh.Mesh.set_edges_attribute`.
* Removed `compas.datastructures.mesh.Mesh.set_edges_attributes`.
* Removed `compas.datastructures.mesh.Mesh.set_face_attribute`.
* Removed `compas.datastructures.mesh.Mesh.set_face_attributes`.
* Removed `compas.datastructures.mesh.Mesh.set_faces_attribute`.
* Removed `compas.datastructures.mesh.Mesh.set_faces_attributes`.
* Removed `print` statement from curvature module.

## [0.13.3] 2020-01-10

### Added

* `compas_rhino.artists.ShapeArtist` as base artist for all shape artists.
* Added `layer`, `name`, `color` attributes to `compas_rhino.artists.PrimitiveArtist`.
* Added `layer`, `name` attributes to `compas_rhino.artists.ShapeArtist`.
* Added `layer`, `name` attributes to `compas_rhino.artists.MeshArtist`.
* Added `clear_layer` method to `compas_rhino.artists.PrimitiveArtist`.
* Added `clear_layer` method to `compas_rhino.artists.ShapeArtist`.
* Added `clear_layer` method to `compas_rhino.artists.MeshArtist`.

### Changed

* Renamed `compas.utilities.maps.geometric_key2` to `geometric_key_xy`.
* Fixed bug in mirror functions.
* Fixed mirroring tests.
* Moved `BaseMesh`, `matrices`, `operations` to `compas.datastructures.mesh.core`.
* Added `transform` and `transformed` (and others) to `Mesh`.

### Removed

* `compas_rhino.artists.BoxArtist`
* Removed `layer` attribute from `compas_rhino.artists.Artist`.
* Removed `clear_layer` method from `compas_rhino.artists.Artist`.

## [0.13.2] 2020-01-06

### Added

* File reading functions for ascii files in `compas.files` has moved from the individual reader classes to a new parent class, `BaseReader`.

### Changed

* Rebased `compas_rhino.artists.MeshArtist` on new-style artist `compas_rhino.artists.Artist`.
* Renamed `compas_rhino.artists.MeshArtist.defaults` to `compas_rhino.artists.MeshArtist.settings`.
* Changed usage of (nonexisting) `compas_rhino.get_object` to `compas_rhino.get_objects`.
* Integrated vertex, face, edge mixins into `compas_rhino.artists.MeshArtist`.
* Integrated vertex, edge mixins into `compas_rhino.artists.NetworkArtist`.
* Rebased `compas_rhino.artists.VolMeshArtist` on `compas_rhino.artists.MeshArtist`.

### Removed

## [0.13.0] 2019-12-16

### Added

* Added DOI to bibtex entry.
* Added conversion for old mesh JSON data.

### Changed

* Indirectly changed mesh serialisation to JSON (by changing key conversion and moving conversion into JSON methods).
* Moved conversion of int keys of mesh data to strings for json serialisation to from/to json.
* Moved from/to methods for mesh into mesh definition.
* Subdivision algorithms use fast mesh copy.

### Removed

* Support for non-integer vertex and face identifiers in mesh.

## [0.12.4] 2019-12-11

### Added

### Changed

### Removed

## [0.12.3] 2019-12-11

### Added

* Added `mesh_subdivide_frames` to `compas.datastructures.subdivision`

### Changed

### Removed

## [0.12.2] 2019-12-11

### Added

* Added `intersection_segment_polyline` to `compas.geometry.intersections`
* Added `intersection_segment_polyline_xy` to `compas.geometry.intersections`
* Added `from_sides_and_radius` to `compas.geometry.Polygon`

### Changed

* Reworked docstrings of methods in `compas.geometry.queries`
* Set default `tol` to `1e-6` in `compas.geometry.queries`

### Removed

## [[0.12.1] 2019-12-10] 2019-12-10

### Added

* Added inherited methods to class docs.
* Added data structure mixins to the docs.
* Added `data` and `from_data` to `compas.geometry.Polyhedron`
* Added explicit support for collections to `compas_blender`

### Changed

* Bottom face of cylinder shape should be flipped.
* Face reading mechanism of OFF reader.
* `compas.geometry.Box` is now centred at origin by default.

### Removed

* Removed `compas.remote` because it does not provide an advatage over `compas.rpc`.

## [[0.11.4] 2019-11-26] 2019-11-26

### Added

* Added `compas_rhino.etoforms.ImageForm`.
* Added `doc8` as dev requirement.

### Changed

* Changed `compas_rhino.install_plugin` to use only the plugin name, w/o the GUID.
* Changed `iterable_like` to prevent exhausting generators passed as targets.

### Removed

* Removed `compas_rhino.ui.Controller`.
* Removed `compas_rhino.ui.Button`.

## [[0.11.2] 2019-11-19] 2019-11-19

### Added

* Added factory methods for `compas_rhino.artists._Artist`

### Changed

* Set `compas_rhino.artists.FrameArtist` layer clear to false by default.
* Wrapped internals of RPC dispatch method in try-except to catch any import problems and report back on the client side.
* Stopping of HTTP server (`compas.remote`) is now handled properly through separate thread.
* Fixed mutable init parameters of `RobotModel`
* Fixed bug in `mesh_quads_to_triangles` that caused face data to be deleted even when not necessary.
* Switched to `compas.geometry.KDTree` as fallback for `scipy.spatial.cKDTree` instead of Rhino `RTree` because it currently fails.

### Removed

## [0.11.0] 2019-11-09

### Added

* Added `iterable_like` to `compas.utilities.itertools_`
* Added `compas.geometry.icp_numpy` for pointcloud alignment using ICP.
* Added RPC command-line utility: `$ compas_rpc {start|stop} [--port PORT]`
* Added `__version__` to `compas_plotters`.
* Added `compas_plotters` to `.bumpversion.cfg`.
* Added `Colormap` to `compas.utilities`.
* Added `is_line_line_colinear()` to `compas.geometry`
* Added link to Github wiki for devguide.
* Added pointcloud alignment example to docs.
* Show git hash on `compas.__version__` if installed from git.
* Added `autopep8` to dev requirements.
* Added methods `add_joint` and `add_link` to `RobotModel`
* Added support for geometric primitives to JSON data encoder and decoder.
* Added support for `data` to all geometric primitives.

### Changed

* Docs are only deployed to github pages for tagged commits.
* Fixing printing issue with `compas.geometry.Quarternion` in ironPython.
* Fixed a missing import in `compas.geometry.Polygon`.
* Removed unused imports in `compas.geometry.Polyline`.
* Adjusted `compas.geometry.Quarternion.conjugate()` to in-place change, added `compas.geometry.Quarternion.conjugated()` instead which returns a new quarternion object.
* Fixed `rotation` property of `Transformation`.
* Simplified plugin installation (use plugin name only, without GUID).
* Bind RPC server to `0.0.0.0` instead of `localhost`.
* Fixed different argument naming between Rhino5 and Rhino6 of `rs.LayerVisible()` in `compas_rhino.utilities.objects`.

### Removed

## [0.10.0] 2019-10-28

### Added

* Added method for computing the determinant of the matrix of a transformation `compas.geometry.Transformation.determinant`.
* Added method for transposing (the matrix of) a transformation in-place `compas.geometry.Transformation.transpose`.
* Added method creating a transposed copy of a transformation `compas.geometry.Transformation.transposed`.
* Added method for invertig (the matrix of) a transformation in-place `compas.geometry.Transformation.invert`.
* Added `compas.geometry.Transformation.inverted` as an alias for `compas.geometry.Transformation.inverse`.
* Added method creating a copy of a transformation instance with a given transformation concatenated `compas.geometry.Transformation.concatenated`.
* Added method `to_vertices_and_faces` to all the classes inheriting from `compas.geometry.Shape` to create a `Mesh` representation of them.

### Changed

* Changed `compas.geometry.Transformation.inverse` to return an inverted copy of the transformation.
* Changed `compas.geometry.Transformation.decompose` to `compas.geometry.Transformation.decomposed`.
* Changed `compas.geometry.Transformation.concatenate` to add another transformation to the transformation instance.

### Removed

## [0.9.1] 2019-10-28

### Added

* Added `compas.geometry.Point.transform_collection` and `compas.geometry.Point.transformed_collection`.
* Added `compas.geometry.Vector.transform_collection` and `compas.geometry.Vector.transformed_collection`.
* Added `compas.geometry.Line.transform_collection` and `compas.geometry.Line.transformed_collection`.
* Added support for new Python plugin location for Rhino 6.0 on Mac.
* Added `compas.geometry.bestfit_frame_numpy`

### Changed

* Fixed transformation of start and end point of `compas.geometry.Line` to update the point objects in place.
* Fixed return value of `compas.numerical.pca_numpy` to return mean not as nested list.

### Removed

## [0.9.0] 2019-10-21

### Added

* Added `matrix_change_basis`, `Transformation.change_basis`
* Added `matrix_from_frame_to_frame`
* Added non-numpy versions of `global_coords`, `local_coords`
* Added static method `Frame.local_to_local_coords`
* Added `__getitem__`, `__setitem__` and `__eq__` to `Quaternion`
* Added `Vector.scaled` and `Vector.unitized`
* Added `transform_frames` and respective helper functions `dehomogenize_and_unflatten_frames`, `homogenize_and_flatten_frames`
* Added `transform_frames_numpy` and respective helper functions `dehomogenize_and_unflatten_frames_numpy`, `homogenize_and_flatten_frames_numpy`

### Changed

* Renamed `global_coords_numpy` and `local_coords_numpy` to `local_to_world_coords_numpy` and `world_to_local_coords_numpy`.
* Changed parameters `origin` `uvw` of `local_to_world_coords_numpy` and `world_to_local_coords_numpy` to `frame`.
* Fixed some returns of `Frame` and `Rotation` to use `Vector` or `Quaternion`
* Renamed methods `Frame.represent_point/vector/frame_in_global_coordinates` and `Frame.represent_point/vector/frame_in_local_coordinates` to `Frame.to_local_coords` and `Frame.to_world_coords`.

### Removed

## [0.8.1] 2019-10-01

### Added

### Changed

* Fixed unguarded import of `numpy` based transformations in mesh package.

### Removed

## [0.8.0] 2019-10-01

### Added

* Added test section for `compas.geometry.transformations`
* Added `tol` parameter to `queries.is_colinear`
* Added compas rhino installer for Rhino Mac 6.0 `compas_rhino.__init__`.
* Added oriented bounding box for meshes `compas.datastructures.mesh_oriented_bounding_box_numpy`.
* Added full testing functions for `compas.datastructures.mesh`
* Added `draw_mesh` to `compas_ghpython.artists.MeshArtist`

### Changed

* Generate sphinx documentation from markdown files in repo root for top level sections.
* Merged `compas.geometry.xforms` into `compas.geometry.transformations`
* Fixed `AttributeError: 'Mesh' object has no attribute 'neighbors'`
* Fixed Key error with `Mesh.boundary()`
* Extended `offset_polygon` and `offset_polyline` to handle colinear segments
* Fixed unsorted mesh vertex coordinates `xyz` in `compas_viewers.viewer.MeshView`
* Changed stderr parameter from STDOUT to PIPE in `compas.rpc.Proxy` for Rhino Mac 6.0.
* Fixed import of `delaunay_from_points` in `Mesh.from_points`.
* More control over drawing of text labels in Rhino.
* Extension of `face_vertex_descendant` and `face_vertex_ancestor` in `Mesh`.
* Changed the name and meaning of the parameter `oriented` in the function `Mesh.edges_on_boundary`.
* Add `axis` and `origin` defaults to `compas.robots.Joint`
* Unified vertices and face import order for .obj files with python2 and 3
* Changed python interpreter selection (e.g. RPC calls) to fallback to `python` if `pythonw` is not present on the system
* Fixed `compas_ghpython.artists.MeshArtist` to support ngons.
* Deprecate the method `draw` of `compas_ghpython.artists.MeshArtist` in favor of `draw_mesh`.
* Fix icosahedron generation
* Examples in docs/rhino updated to work with current codebase
* Callbacks tutorial updated to work with current codebase
* Base geometric primitives on `compas.geometry.Primitive` and `compas.geometry.Shape`
* Separated `numpy` based tranformations into separate module.

### Removed

* Removed `compas_viewers` to separate repo.
* Removed `compas_hpc` to separate repo.

## [0.7.2] 2019-08-09

### Added

* Added `compas_rhino.geometry.RhinoGeometry` to the docs.
* Added `compas.remote.services`.
* Added `compas.remote.services.network.py` service for handling requests for a browser-based network viewer.
* Possibility to call forward_kinematics on `compas.robots.RobotModel`
* Added `compas.set_precision` function for the setting the global precision used by COMPAS as a floating point number.

### Changed

* Fix mesh genus in `compas.datastructures`.
* Fixed missing import in `compas_rhino.geometry`.
* Removed circular imports from `compas_rhino.geometry`.
* Fix duplicate hfkeys in `compas.datastructures.volmesh.halffaces_on_boundary`.
* Moved `compas.remote.service.py` to `compas.remote.services.default.py`.
* Removed processing of face keys from data getter and setter in `compas.datastructures.Network`.
* Using `SimpleHTTPRequestHandler` instead of `BaseHTTPRequestHandler` to provide basic support for serving files via `GET`.
* Mesh mapping on surface without creating new mesh to keep attributes in `compas_rhino.geometry.surface.py`.
* Moving functionality from `compas_fab.artists.BaseRobotArtist` to `compas.robots.RobotModel`
* Fix exception of null-area polygon of centroid polygon in `compas.geometry.average.py`.
* Fix loss of precision during mesh welding in `compas.datastructures.mesh_weld`.

### Removed

## [0.7.1] 2019-06-29

### Added

### Changed

* Include `compas_plotters` and `compas_viewers` in the build instructions.
* Moved import of `subprocess` to Windows-specific situations.
* Fixed document functions failing when document name is `None`.
* Downgraded `numpy` requirements.
* Loosened `scipy` requirements.
* Default Python to `pythonw`.

### Removed

## [0.7.0] 2019-06-27

### Added

* Added filter shorthand for selecting OBJ, JSON files in Rhino.
* Added `compas_plotters`
* Added `compas_viewers`
* Added `compas_rhino.draw_circles` and the equivalent Artist method
* Add class functions to `compas.datastructures.VolMesh`.
* Added `face_neighborhood` class function to `compas.datastructures.Mesh`.
* Added `get_face_attributes_all` to `compas.datastructures._mixins.attributes`.
* Added `get_faces_attributes_all` to `compas.datastructures._mixins.attributes`.
* Added `compas.remote` package for making HTTP based Remote Procedure Calls.

### Changed

* Restructure halffaces as lists in `compas.datastructures.VolMesh`.
* Correctly handle `python-net` module presence during IronPython imports.
* Switched to `compas.IPY` check instead of `try-except` for preventing non IronPython friendly imports.
* Changed installation of compas packages to Rhino to support non-admin user accounts on Windows.
* Copy facedata in `mesh_quads_to_triangles`
* Added non-imported service for `compas.remote` for starting the subprocess that runs the server.

### Removed

* Removed `compas.plotters`
* Removed `compas.viewers`

## [0.6.2] 2019-04-30

### Added

### Changed

* Based mesh drawing for Rhino on RhinoCommon rather than Rhinoscriptsyntax.
* Fixed mesh drawing for Rhino 6

### Removed

## [0.6.1] 2019-04-29

### Added

### Changed

* Fixed bug in RPC. The services cannot have a `pass` statement as class body.

### Removed

## [0.6.0] 2019-04-29

### Added

* Added `center` property getter to `compas.geometry.Cirle` primitive
* Add `astar_shortest_path` to `compas.topology.traversal`.

### Changed

* Updated configuration instructions for Blender.
* Changed naming convention for drawing functions from `xdraw_` to `draw_`.
* Changed mesh drawing in Rhino to use separate mesh vertices per face. This makes the mesh look more "as expected" in *Shaded* view.

### Removed

* Removed support for Python 3.5.x by setting the minimum requirements for Numpy and Scipy to `1.16` and `1.2`, respectively.

## [0.5.2] 2019-04-12

### Added

* Added `draw_polylines` to `compas_rhino.artists.Artist`.
* Added `color` argument to `compas_rhino.artists.MeshArtist.draw_mesh`.
* Added named colors to `compas.utilities.colors.py`.

### Changed

* Fix `mesh_uv_to_xyz` in `RhinoSurface`.
* Fix 'mesh_weld' and 'meshes_join_and_weld' against consecutive duplicates in face vertices.
* Fix setting of environment variables in `System.Diagnostics.Process`-based subprocess for `XFunc` and `RPC`.
* Fix `XFunc` on RhinoMac.
* Fix `trimesh_subdivide_loop` from `compas.datastructures`.
* Changed Numpy and Scipy version requirements to allow for Python 3.5.x.

### Removed

* Removed `mixing.py` from `compas.utilities`.
* Removed `singleton.py` from `compas.utilities`.
* Removed `xscript.py` from `compas.utilities`.
* Removed `sorting.py` from `compas.utilities`.
* Removed `names.py` from `compas.utilities`.
* Removed `xfunc.py` from `compas_rhino.utilities`, use `compas.utilities.XFunc` instead.

## [0.5.1] 2019-03-25

### Added

### Changed

* Fix `XFunc` and `RPC` environment activation.
* Fix exception on Rhino Mac.
* Fix missing import on `compas_rhino.geometry`.
* Fix `compas.geometry.offset_polygon`.
* Fix installation for Rhino, related to implicit import of `matplotlib`.

### Removed

## [0.5.0] 2019-03-15

### Added

* Add `Circle` and `Sphere` primitives to `compas.geometry`.
* Add functions to `Plane` and `Box` primitives.
* Add functions to `compas_rhino` curve: `length` and `is_closed`.
* Add functions to `compas_rhino` surface: `kinks`, `closest_point`, `closest_point_on_boundaries`, and functions for mapping/remapping between XYZ and UV(0) spaces based on surface's parametrization (`point_xyz_to_uv`, `point_uv_to_xyz`, `line_uv_to_xyz`, `polyline_uv_to_xyz`, `mesh_uv_to_xyz`)
* Add `is_scalable` to `compas.robots.Joint`.

### Changed

* Fix exception in `Plane.transform`.
* Fix installer to remove old symlinks.
* Fix RPC proxy server.

## [0.4.22] 2019-03-05

### Added

* Add pretty print option to JSON formatter.
* Add remeshing based on `triangle`.
* Add compatibility with ETO forms to `compas_rhino` edge modifiers.

## [0.4.21] 2019-03-04

### Changed

* Fix import in `compas_rhino` vertex modifiers.

## [0.4.20] 2019-03-04

### Removed

* Remove `download_image_from_remote` utility function.

## [0.4.12] 2019-03-04

### Changed

* Small fixes on Rhino forms support.

## [0.4.11] 2019-03-03

### Added

* New function to join network edges into polylines: `network_polylines`.
* New mesh functions: `mesh_offset`, `mesh_thicken`, `mesh_weld` and `meshes_join_and_weld`.
* New mesh functions: `face_skewness`, `face_aspect_ratio`, `face_curvature` and `vertex_curvature`.
* New functions to get disconnected elements of  `Mesh`: `mesh_disconnected_vertices`, `mesh_disconnected_faces`, `mesh_explode`.
* New functions to get disconnected elements of  `Network`: `network_disconnected_vertices`, `network_disconnected_edges`, `network_explode`.
* Add statistics utility functions: `average`, `variance`, `standard_deviation`.
* Add `binomial_coefficient` function.
* Add option to create `Network` and `Mesh` from dictionaries of vertices and faces.
* Add `face_adjacency_vertices` to `Mesh`
* Add optional prefix to the rhino name attribute processor
* Add `mesh_move_vertices` to `compas_rhino`.
* Add support for relative mesh references in URDF.

### Changed

* Fix mesh centroid and mesh normal calculation.
* Refactor of drawing functions in `compas_blender`.
* Fix material creation in `compas_blender`.
* New default for subdivision: `catmullclark`.

## [0.4.9] 2019-02-10

### Added

* New class methods for `Polyhedron`: `from_platonicsolid` and `from_vertices_and_faces`.
* Constrained and conforming Delaunay triangulations based on Triangle.
* Predicate-based filtering of vertices and edges.
* `mesh.geometry`for geometry-specific functions.
* `trimesh_face_circle` in `mesh.geometry`.

### Changed

* Fix exception in `angle_vectors_signed` if vectors aligned
* Fix exception in `Polyline.point`
* Update Rhino installation merging Win32 and Mac implementations and defaulting the bootstrapper to the active python even if no CONDA environment is active during install.

### Removed

* Bound mesh operations.

## [0.4.8] 2019-01-28

### Added

* Curve tangent at parameter.
* Box shape.
* Numpy-based mesh transformations.
* Option to share axes among plotters.<|MERGE_RESOLUTION|>--- conflicted
+++ resolved
@@ -14,6 +14,8 @@
 * Added Python 3.9 support
 
 ### Changed
+
+* Fixed box scaling.
 
 ### Removed
 
@@ -58,9 +60,6 @@
 ### Changed
 
 * Fixed bug where mimic joints were considered configurable.
-<<<<<<< HEAD
-* Fixed box scaling.
-=======
 * Fixed bug where `!=` gave incorrect results in Rhino for some compas objects.
 * Fixed bug where `compas_rhino.BaseArtist.redraw` did not trigger a redraw.
 * Fixed minor bugs in `compas.geometry.Polyline` and `compas.geometry.Polygon`.
@@ -79,7 +78,6 @@
 * Changed `compas_rhino.objects.inspect` to `compas_rhino.objects.inspectors`.
 * Changed `compas_rhino.objects.select` to `compas_rhino.objects._select`.
 * Changed `compas_rhino.objects.modify` to `compas_rhino.objects._modify`.
->>>>>>> e3fe84a6
 
 ### Removed
 
