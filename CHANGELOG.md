# Changelog

All notable changes to this project will be documented in this file.

The format is based on [Keep a Changelog](https://keepachangelog.com/en/1.0.0/),
and this project adheres to [Semantic Versioning](https://semver.org/spec/v2.0.0.html).

## Unreleased

### Added

### Changed

- Fix 'mesh_weld' and 'meshes_join_and_weld' against consecutive duplicates in face vertices.

### Removed

<<<<<<< HEAD
- `mixing.py` from `compas.utilities`
- `singleton.py` from `compas.utilities`
- `xscript.py` from `compas.utilities`
- `xfunc.py` from `compas_rhino.utilities`
=======
- Removed `mixing.py` from `compas.utilities`.
- Removed `singleton.py` from `compas.utilities`.
- Removed `xscript.py` from `compas.utilities`.
- Removed `xfunc.py` from `compas_rhino.utilities`, use `compas.utilities.XFunc` instead.
>>>>>>> 356beb25

## [0.5.1] 2019-03-25

### Added

### Changed

- Fix `XFunc` and `RPC` environment activation.
- Fix exception on Rhino Mac.
- Fix missing import on `compas_rhino.geometry`.
- Fix `compas.geometry.offset_polygon`.
- Fix installation for Rhino, related to implicit import of `matplotlib`.

### Removed

## [0.5.0] 2019-03-15

### Added

- Add `Circle` and `Sphere` primitives to `compas.geometry`.
- Add functions to `Plane` and `Box` primitives.
- Add functions to `compas_rhino` curve: `length` and `is_closed`.
- Add functions to `compas_rhino` surface: `kinks`, `closest_point`, `closest_point_on_boundaries`, and functions for mapping/remapping between XYZ and UV(0) spaces based on surface's parametrization (`point_xyz_to_uv`, `point_uv_to_xyz`, `line_uv_to_xyz`, `polyline_uv_to_xyz`, `mesh_uv_to_xyz`)
- Add `is_scalable` to `compas.robots.Joint`.

### Changed

- Fix exception in `Plane.transform`.
- Fix installer to remove old symlinks.
- Fix RPC proxy server.

## [0.4.22] 2019-03-05

### Added

- Add pretty print option to JSON formatter.
- Add remeshing based on `triangle`.
- Add compatibility with ETO forms to `compas_rhino` edge modifiers.

## [0.4.21] 2019-03-04

### Changed

- Fix import in `compas_rhino` vertex modifiers.

## [0.4.20] 2019-03-04

### Removed

- Remove `download_image_from_remote` utility function.

## [0.4.12] 2019-03-04

### Changed

- Small fixes on Rhino forms support.

## [0.4.11] 2019-03-03

### Added

- New function to join network edges into polylines: `network_polylines`.
- New mesh functions: `mesh_offset`, `mesh_thicken`, `mesh_weld` and `meshes_join_and_weld`.
- New mesh functions: `face_skewness`, `face_aspect_ratio`, `face_curvature` and `vertex_curvature`.
- New functions to get disconnected elements of  `Mesh`: `mesh_disconnected_vertices`, `mesh_disconnected_faces`, `mesh_explode`.
- New functions to get disconnected elements of  `Network`: `network_disconnected_vertices`, `network_disconnected_edges`, `network_explode`.
- Add statistics utility functions: `average`, `variance`, `standard_deviation`.
- Add `binomial_coefficient` function.
- Add option to create `Network` and `Mesh` from dictionaries of vertices and faces.
- Add `face_adjacency_vertices` to `Mesh`
- Add optional prefix to the rhino name attribute processor
- Add `mesh_move_vertices` to `compas_rhino`.
- Add support for relative mesh references in URDF.

### Changed

- Fix mesh centroid and mesh normal calculation.
- Refactor of drawing functions in `compas_blender`.
- Fix material creation in `compas_blender`.
- New default for subdivision: `catmullclark`.

## [0.4.9] 2019-02-10

### Added

- New class methods for `Polyhedron`: `from_platonicsolid` and `from_vertices_and_faces`.
- Constrained and conforming Delaunay triangulations based on Triangle.
- Predicate-based filtering of vertices and edges.

### Changed

- Fix exception in `angle_vectors_signed` if vectors aligned
- Fix exception in `Polyline.point`
- Update Rhino installation merging Win32 and Mac implementations and defaulting the bootstrapper to the active python even if no CONDA environment is active during install.

### Removed

- Bound mesh operations.

## [0.4.8] 2019-01-28

### Added

- Curve tangent at parameter.
- Box shape.
- Numpy-based mesh transformations.
- Option to share axes among plotters.<|MERGE_RESOLUTION|>--- conflicted
+++ resolved
@@ -15,17 +15,10 @@
 
 ### Removed
 
-<<<<<<< HEAD
-- `mixing.py` from `compas.utilities`
-- `singleton.py` from `compas.utilities`
-- `xscript.py` from `compas.utilities`
-- `xfunc.py` from `compas_rhino.utilities`
-=======
 - Removed `mixing.py` from `compas.utilities`.
 - Removed `singleton.py` from `compas.utilities`.
 - Removed `xscript.py` from `compas.utilities`.
 - Removed `xfunc.py` from `compas_rhino.utilities`, use `compas.utilities.XFunc` instead.
->>>>>>> 356beb25
 
 ## [0.5.1] 2019-03-25
 
