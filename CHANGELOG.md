# Changelog

All notable changes to this project will be documented in this file.

The format is based on [Keep a Changelog](https://keepachangelog.com/en/1.0.0/),
and this project adheres to [Semantic Versioning](https://semver.org/spec/v2.0.0.html).

## Unreleased

### Added
- Added compas rhino installer for Rhino Mac 6.0 `compas_rhino.__init__`.
- Added oriented bounding box for meshes `compas.datastructures.mesh_oriented_bounding_box_numpy`.

### Changed

- Fixed import of `delaunay_from_points` in `Mesh.from_points`.
<<<<<<< HEAD
- More control over drawing of text labels in Rhino.
=======
- Extension of `face_vertex_descendant` and `face_vertex_ancestor` in `Mesh`.
>>>>>>> 97d8c060

### Removed


## [0.7.2] 2019-08-09

### Added

- Added `compas_rhino.geometry.RhinoGeometry` to the docs.
- Added `compas.remote.services`.
- Added `compas.remote.services.network.py` service for handling requests for a browser-based network viewer.
- Added `compas.set_precision` function for the setting the global precision used by COMPAS as a floating point number.

### Changed

- Fix mesh genus in `compas.datastructures`.
- Fixed missing import in `compas_rhino.geometry`.
- Removed circular imports from `compas_rhino.geometry`.
- Fix duplicate hfkeys in `compas.datastructures.volmesh.halffaces_on_boundary`.
- Moved `compas.remote.service.py` to `compas.remote.services.default.py`.
- Removed processing of face keys from data getter and setter in `compas.datastructures.Network`.
- Using `SimpleHTTPRequestHandler` instead of `BaseHTTPRequestHandler` to provide basic support for serving files via `GET`.
- Mesh mapping on surface without creating new mesh to keep attributes in `compas_rhino.geometry.surface.py`.
- Fix exception of null-area polygon of centroid polygon in `compas.geometry.average.py`.
- Fix loss of precision during mesh welding in `compas.datastructures.mesh_weld`.

### Removed


## [0.7.1] 2019-06-29

### Added

### Changed

- Include `compas_plotters` and `compas_viewers` in the build instructions.
- Moved import of `subprocess` to Windows-specific situations.
- Fixed document functions failing when document name is `None`.
- Downgraded `numpy` requirements.
- Loosened `scipy` requirements.
- Default Python to `pythonw`.

### Removed


## [0.7.0] 2019-06-27

### Added

- Added filter shorthand for selecting OBJ, JSON files in Rhino.
- Added `compas_plotters`
- Added `compas_viewers`
- Added `compas_rhino.draw_circles` and the equivalent Artist method
- Add class functions to `compas.datastructures.VolMesh`.
- Added `face_neighborhood` class function to `compas.datastructures.Mesh`.
- Added `get_face_attributes_all` to `compas.datastructures._mixins.attributes`.
- Added `get_faces_attributes_all` to `compas.datastructures._mixins.attributes`.
- Added `compas.remote` package for making HTTP based Remote Procedure Calls.

### Changed

- Restructure halffaces as lists in `compas.datastructures.VolMesh`.
- Correctly handle `python-net` module presence during IronPython imports.
- Switched to `compas.IPY` check instead of `try-except` for preventing non IronPython friendly imports.
- Changed installation of compas packages to Rhino to support non-admin user accounts on Windows.
- Copy facedata in `mesh_quads_to_triangles`
- Added non-imported service for `compas.remote` for starting the subprocess that runs the server.

### Removed

- Removed `compas.plotters`
- Removed `compas.viewers`

## [0.6.2] 2019-04-30

### Added

### Changed

- Based mesh drawing for Rhino on RhinoCommon rather than Rhinoscriptsyntax.
- Fixed mesh drawing for Rhino 6

### Removed


## [0.6.1] 2019-04-29

### Added

### Changed

- Fixed bug in RPC. The services cannot have a `pass` statement as class body.

### Removed


## [0.6.0] 2019-04-29

### Added

- Added `center` property getter to `compas.geometry.Cirle` primitive
- Add `astar_shortest_path` to `compas.topology.traversal`.

### Changed

- Updated configuration instructions for Blender.
- Changed naming convention for drawing functions from `xdraw_` to `draw_`.
- Changed mesh drawing in Rhino to use separate mesh vertices per face. This makes the mesh look more "as expected" in *Shaded* view.

### Removed

- Removed support for Python 3.5.x by setting the minimum requirements for Numpy and Scipy to `1.16` and `1.2`, respectively.

## [0.5.2] 2019-04-12

### Added

- Added `draw_polylines` to `compas_rhino.artists.Artist`.
- Added `color` argument to `compas_rhino.artists.MeshArtist.draw_mesh`.
- Added named colors to `compas.utilities.colors.py`.

### Changed

- Fix `mesh_uv_to_xyz` in `RhinoSurface`.
- Fix 'mesh_weld' and 'meshes_join_and_weld' against consecutive duplicates in face vertices.
- Fix setting of environment variables in `System.Diagnostics.Process`-based subprocess for `XFunc` and `RPC`.
- Fix `XFunc` on RhinoMac.
- Fix `trimesh_subdivide_loop` from `compas.datastructures`.
- Changed Numpy and Scipy version requirements to allow for Python 3.5.x.

### Removed

- Removed `mixing.py` from `compas.utilities`.
- Removed `singleton.py` from `compas.utilities`.
- Removed `xscript.py` from `compas.utilities`.
- Removed `sorting.py` from `compas.utilities`.
- Removed `names.py` from `compas.utilities`.
- Removed `xfunc.py` from `compas_rhino.utilities`, use `compas.utilities.XFunc` instead.

## [0.5.1] 2019-03-25

### Added

### Changed

- Fix `XFunc` and `RPC` environment activation.
- Fix exception on Rhino Mac.
- Fix missing import on `compas_rhino.geometry`.
- Fix `compas.geometry.offset_polygon`.
- Fix installation for Rhino, related to implicit import of `matplotlib`.

### Removed

## [0.5.0] 2019-03-15

### Added

- Add `Circle` and `Sphere` primitives to `compas.geometry`.
- Add functions to `Plane` and `Box` primitives.
- Add functions to `compas_rhino` curve: `length` and `is_closed`.
- Add functions to `compas_rhino` surface: `kinks`, `closest_point`, `closest_point_on_boundaries`, and functions for mapping/remapping between XYZ and UV(0) spaces based on surface's parametrization (`point_xyz_to_uv`, `point_uv_to_xyz`, `line_uv_to_xyz`, `polyline_uv_to_xyz`, `mesh_uv_to_xyz`)
- Add `is_scalable` to `compas.robots.Joint`.

### Changed

- Fix exception in `Plane.transform`.
- Fix installer to remove old symlinks.
- Fix RPC proxy server.

## [0.4.22] 2019-03-05

### Added

- Add pretty print option to JSON formatter.
- Add remeshing based on `triangle`.
- Add compatibility with ETO forms to `compas_rhino` edge modifiers.

## [0.4.21] 2019-03-04

### Changed

- Fix import in `compas_rhino` vertex modifiers.

## [0.4.20] 2019-03-04

### Removed

- Remove `download_image_from_remote` utility function.

## [0.4.12] 2019-03-04

### Changed

- Small fixes on Rhino forms support.

## [0.4.11] 2019-03-03

### Added

- New function to join network edges into polylines: `network_polylines`.
- New mesh functions: `mesh_offset`, `mesh_thicken`, `mesh_weld` and `meshes_join_and_weld`.
- New mesh functions: `face_skewness`, `face_aspect_ratio`, `face_curvature` and `vertex_curvature`.
- New functions to get disconnected elements of  `Mesh`: `mesh_disconnected_vertices`, `mesh_disconnected_faces`, `mesh_explode`.
- New functions to get disconnected elements of  `Network`: `network_disconnected_vertices`, `network_disconnected_edges`, `network_explode`.
- Add statistics utility functions: `average`, `variance`, `standard_deviation`.
- Add `binomial_coefficient` function.
- Add option to create `Network` and `Mesh` from dictionaries of vertices and faces.
- Add `face_adjacency_vertices` to `Mesh`
- Add optional prefix to the rhino name attribute processor
- Add `mesh_move_vertices` to `compas_rhino`.
- Add support for relative mesh references in URDF.

### Changed

- Fix mesh centroid and mesh normal calculation.
- Refactor of drawing functions in `compas_blender`.
- Fix material creation in `compas_blender`.
- New default for subdivision: `catmullclark`.

## [0.4.9] 2019-02-10

### Added

- New class methods for `Polyhedron`: `from_platonicsolid` and `from_vertices_and_faces`.
- Constrained and conforming Delaunay triangulations based on Triangle.
- Predicate-based filtering of vertices and edges.
- `mesh.geometry`for geometry-specific functions.
- `trimesh_face_circle` in `mesh.geometry`.

### Changed

- Fix exception in `angle_vectors_signed` if vectors aligned
- Fix exception in `Polyline.point`
- Update Rhino installation merging Win32 and Mac implementations and defaulting the bootstrapper to the active python even if no CONDA environment is active during install.

### Removed

- Bound mesh operations.

## [0.4.8] 2019-01-28

### Added

- Curve tangent at parameter.
- Box shape.
- Numpy-based mesh transformations.
- Option to share axes among plotters.<|MERGE_RESOLUTION|>--- conflicted
+++ resolved
@@ -8,17 +8,15 @@
 ## Unreleased
 
 ### Added
+
 - Added compas rhino installer for Rhino Mac 6.0 `compas_rhino.__init__`.
 - Added oriented bounding box for meshes `compas.datastructures.mesh_oriented_bounding_box_numpy`.
 
 ### Changed
 
 - Fixed import of `delaunay_from_points` in `Mesh.from_points`.
-<<<<<<< HEAD
 - More control over drawing of text labels in Rhino.
-=======
 - Extension of `face_vertex_descendant` and `face_vertex_ancestor` in `Mesh`.
->>>>>>> 97d8c060
 
 ### Removed
 
