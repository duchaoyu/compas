from __future__ import print_function
from __future__ import absolute_import
from __future__ import division

import os
import time
import json

try:
    from xmlrpclib import ServerProxy
except ImportError:
    from xmlrpc.client import ServerProxy

from subprocess import Popen

import compas
import compas._os

from compas.utilities import DataEncoder
from compas.utilities import DataDecoder

from compas.rpc import RPCServerError


HERE = os.path.abspath(os.path.dirname(__file__))


__all__ = ['Proxy']


class Proxy(object):
    """Create a proxy object as intermediary between client code and remote functionality.

    Parameters
    ----------
    package : string, optional
        The base package for the requested functionality.
        Default is `None`, in which case a full path to function calls should be provided.
    python : string, optional
        The python executable that should be used to execute the code.
        Default is `'pythonw'`.
    url : string, optional
        The server address.
        Default is `'http://127.0.0.1'`.
    port : int, optional
        The port number on the remote server.
        Default is `8118`.
    service : string, optional
        The remote service script.
        Default is `'compas.rpc.default'`.

    Attributes
    ----------
    profile : string
        A time profile of the executed code.

    Notes
    -----
    If the server is your *localhost*, which will often be the case, it is better
    to specify the address explicitly (`'http://127.0.0.1'`) because resolving
    *localhost* takes a surprisingly significant amount of time.

    Examples
    --------
    .. code-block:: python

        import compas
        import time

        from compas.datastructures import Mesh
        from compas.rpc import Proxy

        numerical = Proxy('compas.numerical')

        mesh = Mesh.from_obj(compas.get('faces_big.obj'))

        mesh.update_default_vertex_attributes({'px': 0.0, 'py': 0.0, 'pz': 0.0})
        mesh.update_default_edge_attributes({'q': 1.0})

        key_index = mesh.key_index()

        xyz   = mesh.get_vertices_attributes('xyz')
        edges = [(key_index[u], key_index[v]) for u, v in mesh.edges()]
        fixed = [key_index[key] for key in mesh.vertices_where({'vertex_degree': 2})]
        q     = mesh.get_edges_attribute('q', 1.0)
        loads = mesh.get_vertices_attributes(('px', 'py', 'pz'), (0.0, 0.0, 0.0))

        xyz, q, f, l, r = numerical.fd_numpy(xyz, edges, fixed, q, loads)

        for key, attr in mesh.vertices(True):
            index = key
            attr['x'] = xyz[index][0]
            attr['y'] = xyz[index][1]
            attr['z'] = xyz[index][2]
            attr['rx'] = r[index][0]
            attr['ry'] = r[index][1]
            attr['rz'] = r[index][2]

        for index, (u, v, attr) in enumerate(mesh.edges(True)):
            attr['f'] = f[index][0]
            attr['l'] = l[index][0]

    """

<<<<<<< HEAD
    def __init__(self, package=None, python=None, url='http://127.0.0.1', port=8118, service=None):
=======
    def __init__(self, package=None, python='python', url='http://127.0.0.1', port=1753):
>>>>>>> 404ba0f3
        self._package = package
        self._python = compas._os.select_python(python)
        self._url = url
        self._port = port
        self._process = None
        self._server = None
        self._function = None
        self.profile = None
        self.stop_server()
        self.start_server()

    def __del__(self):
        self.stop_server()

    def start_server(self):
        """Start the remote server.

        Raises
        ------
        RPCServerError
            If the server providing the requested service cannot be reached after
            100 contact attempts (*pings*).

        """
        python = self._python
<<<<<<< HEAD
        args = ['-m', 'compas.rpc.default', str(self._port)] if not self._service else [self._service]
=======
        script = os.path.join(HERE, 'services', 'default.py')
>>>>>>> 404ba0f3
        address = "{}:{}".format(self._url, self._port)

        self._process = Popen([python] + args)
        self._server = ServerProxy(address)

        success = False
        count = 100
        while count:
            try:
                self._server.ping()
            except:
                time.sleep(0.01)
                count -= 1
            else:
                success = True
                break
        if not success:
            raise RPCServerError("The server is no available.")

    def stop_server(self):
        """Stop the remote server and terminate/kill the python process that was used to start it.
        """
        try:
            self._server.remote_shutdown()
        except:
            pass
        try:
            self._process.terminate()
        except:
            pass
        try:
            self._process.kill()
        except:
            pass

    def __getattr__(self, name):
        if self._package:
            name = "{}.{}".format(self._package, name)
        try:
            self._function = getattr(self._server, name)
        except:
            raise RPCServerError()
        return self.proxy

    def proxy(self, *args, **kwargs):
        """Callable replacement for the requested functionality.

        Parameters
        ----------
        args : list
            Positional arguments to be passed to the remote function.
        kwargs : dict
            Named arguments to be passed to the remote function.

        Returns
        -------
        object
            The result returned by the remote function.

        Warning
        -------
        The `args` and `kwargs` have to be JSON-serialisable.
        This means that, currently, only native Python objects are supported.
        The returned results will also always be in the form of built-in Python objects.

        """
        idict = {'args': args, 'kwargs': kwargs}
        istring = json.dumps(idict, cls=DataEncoder)

        try:
            ostring = self._function(istring)
        except:
            self.stop_server()
            raise

        if not ostring:
            raise RPCServerError("No output was generated.")

        result = json.loads(ostring)

        if result['error']:
            raise RPCServerError(result['error'])

        self.profile = result['profile']

        return result['data']


# ==============================================================================
# Main
# ==============================================================================

if __name__ == "__main__":

    import compas

    from compas.datastructures import Mesh
    from compas.utilities import print_profile
    from compas.rpc import Proxy

    from compas_rhino.artists import MeshArtist

    numerical = Proxy('compas.numerical')

    mesh = Mesh.from_obj(compas.get('faces.obj'))

    mesh.update_default_vertex_attributes({'px': 0.0, 'py': 0.0, 'pz': 0.0})
    mesh.update_default_edge_attributes({'q': 1.0})

    key_index = mesh.key_index()

    xyz   = mesh.get_vertices_attributes('xyz')
    edges = [(key_index[u], key_index[v]) for u, v in mesh.edges()]
    fixed = [key_index[key] for key in mesh.vertices_where({'vertex_degree': 2})]
    q     = mesh.get_edges_attribute('q', 1.0)
    loads = mesh.get_vertices_attributes(('px', 'py', 'pz'), (0.0, 0.0, 0.0))

    xyz, q, f, l, r = numerical.fd_numpy(xyz, edges, fixed, q, loads)

    for key, attr in mesh.vertices(True):
        index = key
        attr['x'] = xyz[index][0]
        attr['y'] = xyz[index][1]
        attr['z'] = xyz[index][2]
        attr['rx'] = r[index][0]
        attr['ry'] = r[index][1]
        attr['rz'] = r[index][2]

    for index, (u, v, attr) in enumerate(mesh.edges(True)):
        attr['f'] = f[index][0]
        attr['l'] = l[index][0]

    artist = MeshArtist(mesh)

    artist.draw_vertices()
    artist.draw_faces()

    artist.redraw()
    
    numerical.stop_server()<|MERGE_RESOLUTION|>--- conflicted
+++ resolved
@@ -20,9 +20,6 @@
 from compas.utilities import DataDecoder
 
 from compas.rpc import RPCServerError
-
-
-HERE = os.path.abspath(os.path.dirname(__file__))
 
 
 __all__ = ['Proxy']
@@ -44,10 +41,7 @@
         Default is `'http://127.0.0.1'`.
     port : int, optional
         The port number on the remote server.
-        Default is `8118`.
-    service : string, optional
-        The remote service script.
-        Default is `'compas.rpc.default'`.
+        Default is `1753`.
 
     Attributes
     ----------
@@ -102,11 +96,7 @@
 
     """
 
-<<<<<<< HEAD
-    def __init__(self, package=None, python=None, url='http://127.0.0.1', port=8118, service=None):
-=======
-    def __init__(self, package=None, python='python', url='http://127.0.0.1', port=1753):
->>>>>>> 404ba0f3
+    def __init__(self, package=None, python=None, url='http://127.0.0.1', port=1753):
         self._package = package
         self._python = compas._os.select_python(python)
         self._url = url
@@ -132,14 +122,10 @@
 
         """
         python = self._python
-<<<<<<< HEAD
-        args = ['-m', 'compas.rpc.default', str(self._port)] if not self._service else [self._service]
-=======
-        script = os.path.join(HERE, 'services', 'default.py')
->>>>>>> 404ba0f3
+        args = ['-m', 'compas.rpc.services.default', str(self._port)]
         address = "{}:{}".format(self._url, self._port)
 
-        self._process = Popen([python] + args)
+        self._process = Popen([python] + args, shell=True)
         self._server = ServerProxy(address)
 
         success = False
@@ -275,5 +261,5 @@
     artist.draw_faces()
 
     artist.redraw()
-    
+
     numerical.stop_server()