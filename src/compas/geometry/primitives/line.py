--- conflicted
+++ resolved
@@ -205,11 +205,6 @@
             The transformation matrix.
 
         """
-<<<<<<< HEAD
-        # self.start = transform_points([self.start], matrix)[0]
-        # self.end = transform_points([self.end], matrix)[0]
-=======
->>>>>>> 839ea72a
         self.start.transform(matrix)
         self.end.transform(matrix)
 
