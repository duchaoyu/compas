--- conflicted
+++ resolved
@@ -28,7 +28,6 @@
     'diag_complex_numba',
     'diag_fill_numba',
     'diag_fill_complex_numba',
-<<<<<<< HEAD
     'ew_matrix_scalar_multiplication_numba',
     'ew_cmatrix_cscalar_multiplication_numba',
     'ew_cmatrix_scalar_multiplication_numba',
@@ -43,13 +42,10 @@
     'ew_matrix_matrix_division_numba',
     'ew_cmatrix_cmatrix_division_numba',
     'ew_cmatrix_matrix_division_numba',
-    'ew_matrix_cmatrix_division_numba']
-=======
+    'ew_matrix_cmatrix_division_numba',
     'dot_numba',
     'dotv_numba',
-    'transpose_numba',
-]
->>>>>>> 3f862a08
+    'transpose_numba']
 
 
 @jit(f8[:, :](f8[:, :], f8[:]), nogil=True, nopython=True, parallel=False, cache=True)
@@ -156,7 +152,6 @@
     return A
 
 
-<<<<<<< HEAD
 # elementwise matrix scalar multiplication -------------------------------------
 
 @jit(f8[:, :](f8[:, :], f8), nogil=True, nopython=True, parallel=False, cache=True)
@@ -288,7 +283,8 @@
         for j in range(A.shape[1]):
             C[i, j] = A[i, j] / B[i, j]
     return C
-=======
+
+
 @jit(f8[:, :](f8[:, :], f8[:, :]), nogil=True, nopython=True, parallel=False, cache=True)
 def dot_numba(A, B):
 
@@ -369,8 +365,6 @@
             B[j, i] = A[i, j]
     return B
 
->>>>>>> 3f862a08
-
 # ==============================================================================
 # Main
 # ==============================================================================
