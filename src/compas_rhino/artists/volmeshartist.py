--- conflicted
+++ resolved
@@ -2,16 +2,12 @@
 from __future__ import absolute_import
 from __future__ import division
 
-<<<<<<< HEAD
-from compas_rhino.artists._artist import BaseArtist
-=======
 import compas_rhino
 
 from compas_rhino.artists._artist import BaseArtist
 
 from compas.utilities import color_to_colordict as colordict
 from compas.geometry import centroid_points
->>>>>>> a051723f
 
 
 __all__ = ['VolMeshArtist']
@@ -46,10 +42,6 @@
 
     """
 
-<<<<<<< HEAD
-    def __init__(self, volmesh, layer=None):
-        super(VolMeshArtist, self).__init__()
-=======
     def __init__(self, volmesh, layer=None, settings=None):
         super(VolMeshArtist, self).__init__()
         self._guid_vertex = {}
@@ -556,7 +548,6 @@
         guids = compas_rhino.draw_labels(labels, layer=self.layer, clear=False, redraw=False)
         self.guid_celllabel = zip(guids, cell_text.keys())
         return guids
->>>>>>> a051723f
 
 
 # ==============================================================================
