import bpy
import mathutils

import compas_blender
from compas.robots.base_artist import BaseRobotModelArtist

__all__ = [
    'RobotModelArtist',
]


class RobotModelArtist(BaseRobotModelArtist):
    """Visualizer for robot models inside a Blender environment.

    Parameters
    ----------
    model : :class:`compas.robots.RobotModel`
        Robot model.
    """

<<<<<<< HEAD
    def __init__(self, model):
=======
    def __init__(self, model, collection=None, layer=None):
        self.view_layer = layer
        self.collection = collection
>>>>>>> 7dce88d4
        super(RobotModelArtist, self).__init__(model)

    def transform(self, native_mesh, transformation):
        native_mesh.matrix_world = mathutils.Matrix(transformation.matrix) @ native_mesh.matrix_world

    def create_geoemetry(self, geometry, name=None, color=None):
        # Imported colors take priority over a the parameter color

        if 'mesh_color.diffuse' in geometry.attributes:
            color = geometry.attributes['mesh_color.diffuse']

        # If we have a color, we'll discard alpha because draw_mesh is hard coded for a=1
        if color:
            r, g, b, _a = color
            color = (r, g, b)
        else:
<<<<<<< HEAD
            color = (1., 1., 1.)

        v, f = geometry.to_vertices_and_faces()
        native_mesh = compas_blender.draw_mesh(vertices=v, faces=f, name=name, color=color, centroid=False)
        native_mesh.hide_set(True)
        return native_mesh

    def redraw(self, timeout=0.0):
        bpy.ops.wm.redraw_timer(type='DRAW_WIN_SWAP', iterations=1, time_limit=timeout)

    def draw_visual(self):
        visuals = super(RobotModelArtist, self).draw_visual()
        for visual in visuals:
            visual.hide_set(False)

    def draw_collision(self):
        collisions = super(RobotModelArtist, self).draw_collision()
        for collision in collisions:
            collision.hide_set(False)
=======
            color = [1., 1., 1.]

        if self.collection:
            if self.collection not in bpy.data.collections.keys():
                compas_blender.utilities.create_collection(self.collection)

        v, f = geometry.to_vertices_and_faces()
        return compas_blender.draw_mesh(vertices=v, faces=f, name=name, color=color, centroid=False, collection=self.collection)

    def redraw(self, timeout=None):
        bpy.ops.wm.redraw_timer(type='DRAW_WIN_SWAP', iterations=1)
>>>>>>> 7dce88d4
<|MERGE_RESOLUTION|>--- conflicted
+++ resolved
@@ -18,13 +18,8 @@
         Robot model.
     """
 
-<<<<<<< HEAD
-    def __init__(self, model):
-=======
-    def __init__(self, model, collection=None, layer=None):
-        self.view_layer = layer
+    def __init__(self, model, collection=None):
         self.collection = collection
->>>>>>> 7dce88d4
         super(RobotModelArtist, self).__init__(model)
 
     def transform(self, native_mesh, transformation):
@@ -32,7 +27,6 @@
 
     def create_geoemetry(self, geometry, name=None, color=None):
         # Imported colors take priority over a the parameter color
-
         if 'mesh_color.diffuse' in geometry.attributes:
             color = geometry.attributes['mesh_color.diffuse']
 
@@ -41,11 +35,13 @@
             r, g, b, _a = color
             color = (r, g, b)
         else:
-<<<<<<< HEAD
             color = (1., 1., 1.)
 
+        if self.collection and self.collection not in bpy.data.collections.keys():
+            compas_blender.utilities.create_collection(self.collection)
+
         v, f = geometry.to_vertices_and_faces()
-        native_mesh = compas_blender.draw_mesh(vertices=v, faces=f, name=name, color=color, centroid=False)
+        native_mesh = compas_blender.draw_mesh(vertices=v, faces=f, name=name, color=color, centroid=False, collection=self.collection)
         native_mesh.hide_set(True)
         return native_mesh
 
@@ -60,17 +56,4 @@
     def draw_collision(self):
         collisions = super(RobotModelArtist, self).draw_collision()
         for collision in collisions:
-            collision.hide_set(False)
-=======
-            color = [1., 1., 1.]
-
-        if self.collection:
-            if self.collection not in bpy.data.collections.keys():
-                compas_blender.utilities.create_collection(self.collection)
-
-        v, f = geometry.to_vertices_and_faces()
-        return compas_blender.draw_mesh(vertices=v, faces=f, name=name, color=color, centroid=False, collection=self.collection)
-
-    def redraw(self, timeout=None):
-        bpy.ops.wm.redraw_timer(type='DRAW_WIN_SWAP', iterations=1)
->>>>>>> 7dce88d4
+            collision.hide_set(False)